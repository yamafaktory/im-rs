//! A strict queue.

use std::sync::Arc;
use std::iter::FromIterator;
use std::fmt;
use conslist::ConsList;
use shared::Shared;

/// A strict queue backed by a pair of linked lists.
///
/// All operations run in O(1) amortised time, but the `pop`
/// operation may run in O(n) time in the worst case.
pub struct Queue<A>(ConsList<A>, ConsList<A>);

impl<A> Queue<A> {
    /// Construct an empty queue.
    pub fn new() -> Self {
        Queue(conslist![], conslist![])
    }

    /// Construct a queue by consuming an [`IntoIterator`][std::iter::IntoIterator].
    ///
    /// Allows you to construct a queue out of anything that implements
    /// the [`IntoIterator`][std::iter::IntoIterator] trait.
    ///
    /// Time: O(n)
    ///
    /// [std::iter::IntoIterator]: https://doc.rust-lang.org/std/iter/trait.IntoIterator.html
    pub fn from<R, I>(it: I) -> Queue<A>
    where
        I: IntoIterator<Item = R>,
        R: Shared<A>,
    {
        it.into_iter().map(|a| a.shared()).collect()
    }

    /// Test whether a queue is empty.
    ///
    /// Time: O(1)
    pub fn is_empty(&self) -> bool {
        self.0.is_empty() && self.1.is_empty()
    }

    /// Get the length of a queue.
    ///
    /// Time: O(1)
    pub fn len(&self) -> usize {
        self.0.len() + self.1.len()
    }

    /// Construct a new queue by appending an element to the end
    /// of the current queue.
    ///
    /// Time: O(1)
    pub fn push_back<R>(&self, v: R) -> Self
    where
        R: Shared<A>,
    {
        Queue(self.0.clone(), self.1.cons(v))
    }

    /// Construct a new queue by appending an element to the end
    /// of the current queue.
    ///
    /// Time: O(1)
    //
    /// This is an alias for [`push_back`][push_back].
    ///
    /// [push_back]: #method.push_back
    #[inline]
    pub fn push<R>(&self, v: R) -> Self
    where
        R: Shared<A>,
    {
        self.push_back(v)
    }

    /// Construct a new queue by appending an element to the front
    /// of the current queue.
    ///
    /// Time: O(1)
    pub fn push_front<R>(&self, v: R) -> Self
    where
        R: Shared<A>,
    {
        Queue(self.1.cons(v), self.0.clone())
    }

    /// Get the first element out of a queue, as well as the remainder
    /// of the queue.
    ///
    /// Returns `None` if the queue is empty. Otherwise, you get a tuple
    /// of the first element and the remainder of the queue.
<<<<<<< HEAD
    pub fn pop(&self) -> Option<(Arc<A>, Queue<A>)> {
        match *self {
            Queue(ref l, ref r) if l.is_empty() && r.is_empty() => None,
            Queue(ref l, ref r) => match l.uncons() {
                None => Queue(r.reverse(), conslist![]).pop(),
=======
    pub fn pop_front(&self) -> Option<(Arc<A>, Queue<A>)> {
        match self {
            &Queue(ref l, ref r) if l.is_empty() && r.is_empty() => None,
            &Queue(ref l, ref r) => match l.uncons() {
                None => Queue(r.reverse(), conslist![]).pop_front(),
>>>>>>> fda11000
                Some((a, d)) => Some((a, Queue(d, r.clone()))),
            },
        }
    }

    /// Get the first element out of a queue, as well as the remainder
    /// of the queue.
    ///
    /// Returns `None` if the queue is empty. Otherwise, you get a tuple
    /// of the first element and the remainder of the queue.
    ///
    /// This is an alias for [`pop_front`][pop_front].
    ///
    /// [pop_front]: #method.pop_front
    #[inline]
    pub fn pop(&self) -> Option<(Arc<A>, Queue<A>)> {
        self.pop_front()
    }

    /// Get the last element out of a queue, as well as the remainder
    /// of the queue.
    ///
    /// Returns `None` if the queue is empty. Otherwise, you get a tuple
    /// of the last element and the remainder of the queue.
    pub fn pop_back(&self) -> Option<(Arc<A>, Queue<A>)> {
        match self {
            &Queue(ref l, ref r) if l.is_empty() && r.is_empty() => None,
            &Queue(ref l, ref r) => match r.uncons() {
                None => Queue(conslist![], l.reverse()).pop_back(),
                Some((a, d)) => Some((a, Queue(l.clone(), d))),
            },
        }
    }

    /// Get an iterator over a queue.
    pub fn iter(&self) -> Iter<A> {
        Iter {
            current: self.clone(),
        }
    }

    pub fn ptr_eq(&self, other: &Self) -> bool {
        self.0.ptr_eq(&other.0) && self.1.ptr_eq(&other.1)
    }
}

// Core traits

impl<A> Clone for Queue<A> {
    fn clone(&self) -> Self {
        Queue(self.0.clone(), self.1.clone())
    }
}

impl<A> fmt::Debug for Queue<A>
where
    A: fmt::Debug,
{
    fn fmt(&self, f: &mut fmt::Formatter) -> Result<(), fmt::Error> {
        ConsList::<A>::from(self).fmt(f)
    }
}

impl<A: PartialEq> PartialEq for Queue<A> {
    fn eq(&self, other: &Self) -> bool {
        self.0 == other.0 && self.1 == other.1
    }
}

impl<A: Eq> Eq for Queue<A> {}

// Iterators

/// An iterator over a queue of elements of type `A`.
pub struct Iter<A> {
    current: Queue<A>,
}

impl<A> Iterator for Iter<A> {
    type Item = Arc<A>;

    fn next(&mut self) -> Option<Self::Item> {
        match self.current.pop_front() {
            None => None,
            Some((a, q)) => {
                self.current = q;
                Some(a)
            }
        }
    }

    fn size_hint(&self) -> (usize, Option<usize>) {
        let l = self.current.len();
        (l, Some(l))
    }
}

impl<A> DoubleEndedIterator for Iter<A> {
    fn next_back(&mut self) -> Option<Self::Item> {
        match self.current.pop_back() {
            None => None,
            Some((a, q)) => {
                self.current = q;
                Some(a)
            }
        }
    }
}

impl<A> ExactSizeIterator for Iter<A> {}

impl<A> IntoIterator for Queue<A> {
    type Item = Arc<A>;
    type IntoIter = Iter<A>;

    fn into_iter(self) -> Self::IntoIter {
        Iter { current: self }
    }
}

impl<'a, A> IntoIterator for &'a Queue<A> {
    type Item = Arc<A>;
    type IntoIter = Iter<A>;

    fn into_iter(self) -> Self::IntoIter {
        self.iter()
    }
}

impl<A, T> FromIterator<T> for Queue<A>
where
    T: Shared<A>,
{
    fn from_iter<I>(source: I) -> Self
    where
        I: IntoIterator<Item = T>,
    {
        source.into_iter().fold(Queue::new(), |q, v| q.push(v))
    }
}

// Conversions

impl<'a, A, T> From<&'a [T]> for Queue<A>
where
    &'a T: Shared<A>,
{
    fn from(slice: &'a [T]) -> Queue<A> {
        slice.into_iter().collect()
    }
}

impl<A, T> From<Vec<T>> for Queue<A>
where
    T: Shared<A>,
{
    fn from(vec: Vec<T>) -> Queue<A> {
        vec.into_iter().collect()
    }
}

impl<'a, A, T> From<&'a Vec<T>> for Queue<A>
where
    &'a T: Shared<A>,
{
    fn from(vec: &'a Vec<T>) -> Queue<A> {
        vec.into_iter().collect()
    }
}

// QuickCheck

#[cfg(any(test, feature = "quickcheck"))]
use quickcheck::{Arbitrary, Gen};

#[cfg(any(test, feature = "quickcheck"))]
impl<A: Arbitrary + Sync> Arbitrary for Queue<A> {
    fn arbitrary<G: Gen>(g: &mut G) -> Self {
        Queue::from_iter(Vec::<A>::arbitrary(g))
    }
}

// Proptest

#[cfg(any(test, feature = "proptest"))]
pub mod proptest {
    use super::*;
    use proptest::strategy::{BoxedStrategy, Strategy, ValueTree};
    use std::ops::Range;

    /// A strategy for generating a queue of a certain size.
    ///
    /// # Examples
    ///
    /// ```rust,ignore
    /// proptest! {
    ///     #[test]
    ///     fn proptest_a_queue(ref q in queue(".*", 10..100)) {
    ///         assert!(q.len() < 100);
    ///         assert!(q.len() >= 10);
    ///     }
    /// }
    /// ```
    pub fn queue<T: Strategy + 'static>(
        element: T,
        size: Range<usize>,
    ) -> BoxedStrategy<Queue<<T::Value as ValueTree>::Value>> {
        ::proptest::collection::vec(element, size)
            .prop_map(|v| Queue::from(v))
            .boxed()
    }
}

// Tests

#[cfg(test)]
mod test {
    use super::*;
    use std::iter::FromIterator;

    #[test]
    fn general_consistency() {
        let q = Queue::new().push(1).push(2).push(3).push(4).push(5).push(6);
        assert_eq!(6, q.len());
        let vec: Vec<i32> = vec![1, 2, 3, 4, 5, 6];
        assert_eq!(vec, Vec::from_iter(q.iter().map(|a| *a)))
    }

    quickcheck! {
        fn length(v: Vec<i32>) -> bool {
            let q = Queue::from_iter(v.clone());
            v.len() == q.len()
        }

        fn order(v: Vec<i32>) -> bool {
            let q = Queue::from_iter(v.clone());
            v == Vec::from_iter(q.iter().map(|a| *a))
        }

        fn reverse_order(v: Vec<i32>) -> bool {
            let q = Queue::from_iter(v.iter().rev().cloned());
            v == Vec::from_iter(q.iter().rev().map(|a| *a))
        }
    }
}<|MERGE_RESOLUTION|>--- conflicted
+++ resolved
@@ -91,19 +91,11 @@
     ///
     /// Returns `None` if the queue is empty. Otherwise, you get a tuple
     /// of the first element and the remainder of the queue.
-<<<<<<< HEAD
-    pub fn pop(&self) -> Option<(Arc<A>, Queue<A>)> {
+    pub fn pop_front(&self) -> Option<(Arc<A>, Queue<A>)> {
         match *self {
             Queue(ref l, ref r) if l.is_empty() && r.is_empty() => None,
             Queue(ref l, ref r) => match l.uncons() {
-                None => Queue(r.reverse(), conslist![]).pop(),
-=======
-    pub fn pop_front(&self) -> Option<(Arc<A>, Queue<A>)> {
-        match self {
-            &Queue(ref l, ref r) if l.is_empty() && r.is_empty() => None,
-            &Queue(ref l, ref r) => match l.uncons() {
                 None => Queue(r.reverse(), conslist![]).pop_front(),
->>>>>>> fda11000
                 Some((a, d)) => Some((a, Queue(d, r.clone()))),
             },
         }
@@ -129,9 +121,9 @@
     /// Returns `None` if the queue is empty. Otherwise, you get a tuple
     /// of the last element and the remainder of the queue.
     pub fn pop_back(&self) -> Option<(Arc<A>, Queue<A>)> {
-        match self {
-            &Queue(ref l, ref r) if l.is_empty() && r.is_empty() => None,
-            &Queue(ref l, ref r) => match r.uncons() {
+        match *self {
+            Queue(ref l, ref r) if l.is_empty() && r.is_empty() => None,
+            Queue(ref l, ref r) => match r.uncons() {
                 None => Queue(conslist![], l.reverse()).pop_back(),
                 Some((a, d)) => Some((a, Queue(l.clone(), d))),
             },
